--- conflicted
+++ resolved
@@ -1,9 +1,5 @@
 name:                saltine
-<<<<<<< HEAD
-version:             0.0.2.0
-=======
 version:             0.1.0.0
->>>>>>> 455fe4b9
 synopsis:            Cryptography that's easy to digest (NaCl/libsodium bindings).
 description:
 
